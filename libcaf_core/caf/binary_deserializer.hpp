/******************************************************************************
 *                       ____    _    _____                                   *
 *                      / ___|  / \  |  ___|    C++                           *
 *                     | |     / _ \ | |_       Actor                         *
 *                     | |___ / ___ \|  _|      Framework                     *
 *                      \____/_/   \_|_|                                      *
 *                                                                            *
 * Copyright 2011-2018 Dominik Charousset                                     *
 *                                                                            *
 * Distributed under the terms and conditions of the BSD 3-Clause License or  *
 * (at your option) under the terms and conditions of the Boost Software      *
 * License 1.0. See accompanying files LICENSE and LICENSE_ALTERNATIVE.       *
 *                                                                            *
 * If you did not receive a copy of the license files, see                    *
 * http://opensource.org/licenses/BSD-3-Clause and                            *
 * http://www.boost.org/LICENSE_1_0.txt.                                      *
 ******************************************************************************/

#pragma once

#include <cstddef>
#include <string>
#include <tuple>
#include <utility>

<<<<<<< HEAD
#include "caf/byte.hpp"
#include "caf/deserializer.hpp"
#include "caf/detail/core_export.hpp"
=======
#include "caf/error_code.hpp"
#include "caf/fwd.hpp"
#include "caf/sec.hpp"
>>>>>>> 3e3c9479
#include "caf/span.hpp"
#include "caf/string_view.hpp"
#include "caf/write_inspector.hpp"

namespace caf {

<<<<<<< HEAD
/// Implements the deserializer interface with a binary serialization protocol.
class CAF_CORE_EXPORT binary_deserializer final : public deserializer {
=======
/// Deserializes objects from sequence of bytes.
class binary_deserializer : public write_inspector<binary_deserializer> {
>>>>>>> 3e3c9479
public:
  // -- member types -----------------------------------------------------------

  using result_type = error_code<sec>;

  // -- constructors, destructors, and assignment operators --------------------

  template <class Container>
  binary_deserializer(actor_system& sys, const Container& input) noexcept
    : binary_deserializer(sys) {
    reset(as_bytes(make_span(input)));
  }

  template <class Container>
  binary_deserializer(execution_unit* ctx, const Container& input) noexcept
    : context_(ctx) {
    reset(as_bytes(make_span(input)));
  }

  binary_deserializer(execution_unit* ctx, const void* buf,
                      size_t size) noexcept
    : binary_deserializer(ctx,
                          make_span(reinterpret_cast<const byte*>(buf), size)) {
    // nop
  }

  binary_deserializer(actor_system& sys, const void* buf, size_t size) noexcept
    : binary_deserializer(sys,
                          make_span(reinterpret_cast<const byte*>(buf), size)) {
    // nop
  }

  // -- properties -------------------------------------------------------------

  /// Returns how many bytes are still available to read.
  size_t remaining() const noexcept {
    return static_cast<size_t>(end_ - current_);
  }

  /// Returns the remaining bytes.
  span<const byte> remainder() const noexcept {
    return make_span(current_, end_);
  }

  /// Returns the current execution unit.
  execution_unit* context() const noexcept {
    return context_;
  }

  /// Jumps `num_bytes` forward.
  /// @pre `num_bytes <= remaining()`
  void skip(size_t num_bytes) noexcept;

  /// Assigns a new input.
  void reset(span<const byte> bytes) noexcept;

  /// Returns the current read position.
  const byte* current() const noexcept {
    return current_;
  }

  /// Returns the end of the assigned memory block.
  const byte* end() const noexcept {
    return end_;
  }

  // -- overridden member functions --------------------------------------------

  result_type begin_object(uint16_t& typenr, std::string& name);

  result_type end_object() noexcept;

  result_type begin_sequence(size_t& list_size) noexcept;

  result_type end_sequence() noexcept;

  result_type apply(bool&) noexcept;

  result_type apply(byte&) noexcept;

  result_type apply(int8_t&) noexcept;

  result_type apply(uint8_t&) noexcept;

  result_type apply(int16_t&) noexcept;

  result_type apply(uint16_t&) noexcept;

  result_type apply(int32_t&) noexcept;

  result_type apply(uint32_t&) noexcept;

  result_type apply(int64_t&) noexcept;

  result_type apply(uint64_t&) noexcept;

  result_type apply(float&) noexcept;

  result_type apply(double&) noexcept;

  result_type apply(long double&);

  result_type apply(span<byte>) noexcept;

  result_type apply(std::string&);

  result_type apply(std::u16string&);

  result_type apply(std::u32string&);

  template <class Enum, class = std::enable_if_t<std::is_enum<Enum>::value>>
  auto apply(Enum& x) noexcept {
    return apply(reinterpret_cast<std::underlying_type_t<Enum>&>(x));
  }

  result_type apply(std::vector<bool>& xs);

private:
  explicit binary_deserializer(actor_system& sys) noexcept;

  /// Checks whether we can read `read_size` more bytes.
  bool range_check(size_t read_size) const noexcept {
    return current_ + read_size <= end_;
  }

  /// Points to the current read position.
  const byte* current_;

  /// Points to the end of the assigned memory block.
  const byte* end_;

  /// Provides access to the ::proxy_registry and to the ::actor_system.
  execution_unit* context_;
};

} // namespace caf<|MERGE_RESOLUTION|>--- conflicted
+++ resolved
@@ -23,28 +23,18 @@
 #include <tuple>
 #include <utility>
 
-<<<<<<< HEAD
-#include "caf/byte.hpp"
-#include "caf/deserializer.hpp"
-#include "caf/detail/core_export.hpp"
-=======
 #include "caf/error_code.hpp"
 #include "caf/fwd.hpp"
 #include "caf/sec.hpp"
->>>>>>> 3e3c9479
 #include "caf/span.hpp"
 #include "caf/string_view.hpp"
 #include "caf/write_inspector.hpp"
 
 namespace caf {
 
-<<<<<<< HEAD
-/// Implements the deserializer interface with a binary serialization protocol.
-class CAF_CORE_EXPORT binary_deserializer final : public deserializer {
-=======
 /// Deserializes objects from sequence of bytes.
-class binary_deserializer : public write_inspector<binary_deserializer> {
->>>>>>> 3e3c9479
+class CAF_CORE_EXPORT binary_deserializer
+  : public write_inspector<binary_deserializer> {
 public:
   // -- member types -----------------------------------------------------------
 
