--- conflicted
+++ resolved
@@ -59,17 +59,15 @@
 
   /// @cond PRIVATE
 
-<<<<<<< HEAD
   /// Called by the runtime system to perform cleanup actions for this actor.
   /// Subtypes should always call this member function when overriding it.
+  /// This member function is thread-safe, and if the actor has already exited
+  /// upon invocation, nothing is done.
   virtual void cleanup(exit_reason reason, execution_unit* host);
 
-  // Returns `exit_reason_ != exit_reason::not_exited`.
-=======
   // returns `exit_reason_ != exit_reason::not_exited`;
   // it's possible for user code to call this method
   // without acquiring `mtx_`
->>>>>>> b88a6e13
   inline bool exited() const {
     return get_exit_reason() != exit_reason::not_exited;
   }
@@ -86,15 +84,6 @@
   /// Creates a new actor instance.
   monitorable_actor(actor_system* sys, actor_id aid, node_id nid, int flags);
 
-<<<<<<< HEAD
-=======
-  /// Called by the runtime system to perform cleanup actions for this actor.
-  /// Subtypes should always call this member function when overriding it.
-  /// This member function is thread-safe, and if the actor has already exited
-  /// upon invocation, nothing is done.
-  virtual void cleanup(exit_reason reason, execution_unit* host);
-
->>>>>>> b88a6e13
   /****************************************************************************
    *                 here be dragons: end of public interface                 *
    ****************************************************************************/
