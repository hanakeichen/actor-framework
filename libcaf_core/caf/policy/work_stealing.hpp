--- conflicted
+++ resolved
@@ -20,15 +20,12 @@
 
 #include <array>
 #include <chrono>
+#include <condition_variable>
 #include <cstddef>
-<<<<<<< HEAD
+#include <deque>
 #include <mutex>
-#include <condition_variable>
-=======
-#include <deque>
 #include <random>
 #include <thread>
->>>>>>> 11e0d02b
 
 #include "caf/actor_system_config.hpp"
 #include "caf/detail/double_ended_queue.hpp"
@@ -56,7 +53,7 @@
     timespan sleep_duration;
   };
 
-  // what is needed to implement the waiting strategy. 
+  // what is needed to implement the waiting strategy.
   struct wait_strategy {
     std::mutex lock;
     std::condition_variable cv;
@@ -84,12 +81,8 @@
     // needed to generate pseudo random numbers
     std::default_random_engine rengine;
     std::uniform_int_distribution<size_t> uniform;
-<<<<<<< HEAD
-    poll_strategy strategies[3];
+    std::array<poll_strategy, 3> strategies;
     wait_strategy waitdata;
-=======
-    std::array<poll_strategy, 3> strategies;
->>>>>>> 11e0d02b
   };
 
   // Goes on a raid in quest for a shiny new job.
@@ -120,10 +113,10 @@
     auto& lock = d(self).waitdata.lock;
     auto& cv = d(self).waitdata.cv;
     { // guard scope
-      std::unique_lock<std::mutex> guard(lock);	
-      // check if the worker is sleeping 
-      if (d(self).waitdata.sleeping && !d(self).queue.empty() ) 
-        cv.notify_one(); 
+      std::unique_lock<std::mutex> guard(lock);
+      // check if the worker is sleeping
+      if (d(self).waitdata.sleeping && !d(self).queue.empty() )
+        cv.notify_one();
     }
   }
 
@@ -172,10 +165,10 @@
     bool notimeout = true;
     size_t i=1;
     do {
-      { // guard scope 
+      { // guard scope
         std::unique_lock<std::mutex> guard(lock);
         sleeping = true;
-        if (!cv.wait_for(guard, relaxed.sleep_duration, 
+        if (!cv.wait_for(guard, relaxed.sleep_duration,
                          [&] { return !d(self).queue.empty(); }))
           notimeout = false;
         sleeping = false;
@@ -185,7 +178,7 @@
       } else {
         notimeout = true;
         if ((i % relaxed.steal_interval) == 0)
-          job = try_steal(self);			    
+          job = try_steal(self);
       }
       ++i;
     } while(job == nullptr);
