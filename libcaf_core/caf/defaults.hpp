--- conflicted
+++ resolved
@@ -34,23 +34,17 @@
 
 namespace stream {
 
-<<<<<<< HEAD
 extern CAF_CORE_EXPORT const timespan desired_batch_complexity;
 extern CAF_CORE_EXPORT const timespan max_batch_delay;
 extern CAF_CORE_EXPORT const timespan credit_round_interval;
-=======
-extern const timespan desired_batch_complexity;
-extern const timespan max_batch_delay;
-extern const timespan credit_round_interval;
-extern const atom_value credit_policy;
+extern CAF_CORE_EXPORT const atom_value credit_policy;
 
 namespace size_policy {
 
-extern const int32_t bytes_per_batch;
-extern const int32_t buffer_capacity;
+extern CAF_CORE_EXPORT const int32_t bytes_per_batch;
+extern CAF_CORE_EXPORT const int32_t buffer_capacity;
 
 } // namespace size_policy
->>>>>>> 27a0009d
 
 } // namespace stream
 
