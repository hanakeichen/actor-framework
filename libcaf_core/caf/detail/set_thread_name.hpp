--- conflicted
+++ resolved
@@ -18,17 +18,12 @@
 
 #pragma once
 
-<<<<<<< HEAD
 #include "caf/detail/core_export.hpp"
 
-namespace caf {
-namespace detail {
-=======
 namespace caf::detail {
->>>>>>> 3e3c9479
 
 /// Sets the name thread shown by the OS. Not supported on all platforms
 /// (no-op on Windows).
 CAF_CORE_EXPORT void set_thread_name(const char* name);
 
-} // namespace caf+} // namespace caf::detail