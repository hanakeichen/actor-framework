--- conflicted
+++ resolved
@@ -46,9 +46,4 @@
   return {fs...};
 }
 
-<<<<<<< HEAD
-} // namespace detail
-} // namespace caf
-=======
-} // namespace caf
->>>>>>> 3e3c9479
+} // namespace caf::detail