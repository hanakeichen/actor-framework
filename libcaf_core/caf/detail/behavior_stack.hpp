--- conflicted
+++ resolved
@@ -75,9 +75,4 @@
   std::vector<behavior> erased_elements_;
 };
 
-<<<<<<< HEAD
-} // namespace detail
-} // namespace caf
-=======
-} // namespace caf
->>>>>>> 3e3c9479
+} // namespace caf::detail