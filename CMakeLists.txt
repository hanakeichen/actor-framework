--- conflicted
+++ resolved
@@ -107,7 +107,6 @@
   set(CMAKE_BUILD_TYPE RelWithDebInfo)
 endif ("${CMAKE_BUILD_TYPE}" STREQUAL "")
 
-<<<<<<< HEAD
 if (${CMAKE_SYSTEM_NAME} MATCHES "Linux")
   set(LIBCPPA_PLATFORM_SRC src/middleman_event_handler_epoll.cpp)
 elseif (${CMAKE_SYSTEM_NAME} MATCHES "Darwin")
@@ -127,8 +126,6 @@
                        "cppa/util/*.hpp")
 
 # list cpp files including platform-dependent files
-=======
->>>>>>> 2d139cd8
 set(LIBCPPA_SRC
     ${LIBCPPA_PLATFORM_SRC}
     src/abstract_actor.cpp
@@ -185,12 +182,7 @@
     src/message_header.cpp
     src/middleman.cpp
     src/middleman_event_handler.cpp
-<<<<<<< HEAD
     src/node_id.cpp
-=======
-    src/middleman_event_handler_epoll.cpp
-    src/middleman_event_handler_poll.cpp
->>>>>>> 2d139cd8
     src/object.cpp
     src/object_array.cpp
     src/on.cpp
