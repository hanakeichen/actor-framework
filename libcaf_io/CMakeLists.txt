--- conflicted
+++ resolved
@@ -61,56 +61,18 @@
   PROPERTIES
   EXPORT_NAME io
   SOVERSION ${CAF_VERSION}
-  VERSION ${CAF_VERSION}
+  VERSION ${CAF_LIB_VERSION}
   OUTPUT_NAME caf_io
 )
 
-<<<<<<< HEAD
-# build shared library if not compiling static only
-if (NOT CAF_BUILD_STATIC_ONLY)
-  add_library(libcaf_io_shared SHARED ${LIBCAF_IO_SRCS} ${LIBCAF_IO_HDRS})
-  target_link_libraries(libcaf_io_shared ${CAF_EXTRA_LDFLAGS} ${CAF_LIBRARY_CORE})
-  target_include_directories(libcaf_io_shared PUBLIC
-    $<BUILD_INTERFACE:${CMAKE_CURRENT_SOURCE_DIR}>
-    $<INSTALL_INTERFACE:include>
-  )
-  set_target_properties(libcaf_io_shared
-                        PROPERTIES
-                        SOVERSION ${CAF_VERSION}
-                        VERSION ${CAF_LIB_VERSION}
-                        OUTPUT_NAME caf_io)
-  install(TARGETS libcaf_io_shared
-          RUNTIME DESTINATION ${CMAKE_INSTALL_BINDIR}
-          LIBRARY DESTINATION ${CMAKE_INSTALL_LIBDIR})
-  add_dependencies(libcaf_io_shared libcaf_io)
-endif ()
-
-# build static library only if --build-static or --build-static-only was set
-if (CAF_BUILD_STATIC_ONLY OR CAF_BUILD_STATIC)
-  add_library(libcaf_io_static STATIC ${LIBCAF_IO_HDRS} ${LIBCAF_IO_SRCS})
-  target_link_libraries(libcaf_io_static ${CAF_EXTRA_LDFLAGS} ${CAF_LIBRARY_CORE_STATIC})
-  target_include_directories(libcaf_io_static PUBLIC
-    $<BUILD_INTERFACE:${CMAKE_CURRENT_SOURCE_DIR}>
-    $<INSTALL_INTERFACE:include>
-  )
-  set_target_properties(libcaf_io_static PROPERTIES OUTPUT_NAME caf_io_static)
-  install(TARGETS libcaf_io_static ARCHIVE DESTINATION ${CMAKE_INSTALL_LIBDIR})
-  add_dependencies(libcaf_io_static libcaf_io)
-endif ()
-
-# install includes
-install(DIRECTORY ${CMAKE_CURRENT_SOURCE_DIR}/caf
-        DESTINATION ${CMAKE_INSTALL_INCLUDEDIR}
-        FILES_MATCHING PATTERN "*.hpp")
-=======
 install(TARGETS libcaf_io
   EXPORT CAFTargets
-  ARCHIVE DESTINATION lib COMPONENT io
-  RUNTIME DESTINATION bin COMPONENT io
-  LIBRARY DESTINATION lib COMPONENT io
+  ARCHIVE DESTINATION ${CMAKE_INSTALL_LIBDIR} COMPONENT io
+  LIBRARY DESTINATION ${CMAKE_INSTALL_LIBDIR} COMPONENT io
+  RUNTIME DESTINATION ${CMAKE_INSTALL_BINDIR} COMPONENT io
 )
 install(DIRECTORY "${CMAKE_CURRENT_SOURCE_DIR}/caf"
-        DESTINATION include
+        DESTINATION ${CMAKE_INSTALL_INCLUDEDIR}
         COMPONENT io
         FILES_MATCHING PATTERN "*.hpp"
 )
@@ -122,5 +84,4 @@
   add_library(libcaf_io_static ALIAS libcaf_io)
 endif ()
 list(APPEND CAF_LIBRARIES libcaf_io)
-set(CAF_LIBRARIES ${CAF_LIBRARIES} PARENT_SCOPE)
->>>>>>> f52deca7
+set(CAF_LIBRARIES ${CAF_LIBRARIES} PARENT_SCOPE)